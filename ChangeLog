-------------------------------------------------------------------
<<<<<<< HEAD
Sun Jun 30 18:52:25 CEST 2013 - anaselli@linux.it

- git describe and git --tags do not always return a git hash
  to avoid cmake failure a check has been introduced with a warning
  message
- skipping also .kdev4 when building source package
=======
Wed Jul 24 14:59:07 CEST 2013 - tgoettlicher@suse.de

- fixed bnc#752278: ComboBox does not show active item when item 
  with empty label is present
- Version 3.0.9
>>>>>>> 390e0790

-------------------------------------------------------------------
Wed Jun 26 16:20:29 CEST 2013 - tgoettlicher@suse.de

- Fixed build of libyui-qt-graph examples
- Version 3.0.8

-------------------------------------------------------------------
Mon Jun 24 16:17:06 CEST 2013 - anaselli@linux.it

- fixed the use of -DGIT_VERSION=on
- Version 3.0.7

-------------------------------------------------------------------
Sat Jun 01 08:00:00 UTC 2013 - bjoern.esser@gmail.com

- fix build with graphviz >= 2.30.0
- Version 3.0.6

-------------------------------------------------------------------
Wed May 15 15:05:00 UTC 2013 - bjoern.esser@gmail.com

- respect compiler flags of system rpm config when building RELEASE
  by adding -DRESPECT_FLAGS to cmake
- add -DSKIP_LATEX to skip generation of LaTeX-based PDF-generation
  when invoking `make docs`
- Version 3.0.5

-------------------------------------------------------------------
Fri May 10 14:00:00 UTC 2013 - bjoern.esser@gmail.com

- checking prefix in -doc pkg is obsolete
- use bootstrap.sh for legacy in -doc pkg here, too

-------------------------------------------------------------------
Fri May 10 10:40:00 UTC 2013 - bjoern.esser@gmail.com

- use a common toplevel CMakeLists.txt
- fix building *-doc pkgs
- Version 3.0.4

-------------------------------------------------------------------
Mon May  6 13:30:00 UTC 2013 - bjoern.esser@gmail.com

- fix build issues with ncurses and qt
- Version 3.0.3

-------------------------------------------------------------------
Mon May  6 11:09:31 UTC 2013 - bjoern.esser@gmail.com

- use SONAME from libyui instead of VERSION.cmake if plugin
- bumped up patch-version to 3.0.2
- disabled auto-gen of docs
  INSTALL_DOCS=ON will no longer auto-gen the docs
  added a warning to run "make docs" before "make install"
- add DOC_SUBDIR to CMake-Vars
  some distributions prefer %{name}-%{version} over
  %{name}-%{soname_major} as doc-subdir.

-------------------------------------------------------------------
Tue Apr 30 09:21:48 CEST 2013 - tgoettlicher@suse.de

- Increased version because of changed function names
- Version 3.0.1

-------------------------------------------------------------------
Fri Feb  8 15:22:03 CET 2013 - tgoettlicher@suse.de

- Code clean-up: removed java-like get-prefix
- Version 2.42.7

-------------------------------------------------------------------
Mon Feb  4 15:46:13 CET 2013 - tgoettlicher@suse.de

- Added setLocaleDir(), getLocaleDir()
- Version 2.42.6

-------------------------------------------------------------------
Sat Jan 19 23:55:33 CET 2013 - anaselli@linux.it

- wrong path for Libyui_config.h

-------------------------------------------------------------------
Fri Jan 18 14:51:40 CET 2013 - anaselli@linux.it

- Fixed YSettings
- Added setThemeDir(), getThemeDir(), setIconsDir() and 
  getIconsDir() to YSettings

-------------------------------------------------------------------
Mon Jan  7 12:59:46 CET 2013 - tgoettlicher@suse.de

- Removed needless loadPluginLib() from header file
- Version 2.42.4

-------------------------------------------------------------------
Fri Nov  2 15:03:47 CET 2012 - anaselli@linux.it

- Added new API to managed application title and icon
- Added the availiability to build a git sha1 versioned package using cmake -DGIT_VERSION=on

-------------------------------------------------------------------
Fri Sep  7 13:48:44 CEST 2012 - tgoettlicher@suse.de

- Version 2.42.2

-------------------------------------------------------------------
Tue Sep  4 14:33:29 CEST 2012 - tgoettlicher@suse.de

- Fixed requirements in doc spec file

-------------------------------------------------------------------
Wed May  2 16:45:38 CEST 2012 - tgoettlicher@suse.de

- Fixed bnc#753784: YaST help dialogs appear fullscreen
- Version: 2.21.4

-------------------------------------------------------------------
Thu Apr 12 14:23:02 CEST 2012 - tgoettlicher@suse.de

- Fix build with gcc 4.7.

-------------------------------------------------------------------
Fri Mar 16 10:56:18 CET 2012 - tgoettlicher@suse.de

- Fixed bnc#722325: untranslated rpm groups
- Version: 2.21.3

-------------------------------------------------------------------
Fri Nov 25 12:22:06 UTC 2011 - coolo@suse.com

- add libtool as buildrequire to avoid implicit dependency

-------------------------------------------------------------------
Wed Nov 16 14:06:41 CET 2011 - tgoettlicher@suse.de

- Fixed bnc#713343: YaST ncurses help screen is too small
- Version: 2.21.2

-------------------------------------------------------------------
Tue Apr 19 12:09:27 CEST 2011 - tgoettlicher@suse.de

- Don't allow recursive selection for non-multiselection widgets
- V 2.21.1

-------------------------------------------------------------------
Fri Apr 15 16:14:13 CEST 2011 - tgoettlicher@suse.de

- Added support for recursive selection in tree widgets
- V 2.20.3

-------------------------------------------------------------------
Fri Feb 11 11:41:53 CET 2011 - tgoettlicher@suse.de

- Fixed segfault for currentItem on tree widget
- V 2.20.2

-------------------------------------------------------------------
Tue Feb  8 12:16:30 CET 2011 - tgoettlicher@suse.de

- Added support for currentItem to tree widget
- V 2.20.1

-------------------------------------------------------------------
Thu Feb  3 15:05:30 CET 2011 - tgoettlicher@suse.de

- V 2.20.0

-------------------------------------------------------------------
Mon Dec 20 16:44:56 CET 2010 - tgoettlicher@suse.de

- Added support for check boxes in tree widgets
- V 2.19.2

-------------------------------------------------------------------
Fri Apr  9 17:29:14 CEST 2010 - tgoettlicher@suse.de

- Fixed endless loop in layout algorithm  (bnc #558699)
- V 2.19.1

-------------------------------------------------------------------
Tue Mar  2 12:38:32 UTC 2010 - coolo@novell.com

- Fixing undefined behaviour that triggers a crash with
  gcc 4.5 (bnc#582088)
- V 2.19.0

-------------------------------------------------------------------
Tue Feb  9 17:32:06 CET 2010 - tgoettlicher@suse.de

- added license headers

-------------------------------------------------------------------
Tue Jul 28 17:22:58 CEST 2009 - kmachalkova@suse.cz

- Search for icons in several possible directories (using
  /usr/share/icons/hicolor as fallback) - holds for everything
  derived from SelectionWidget (FaTE #306356)
- V 2.18.8

-------------------------------------------------------------------
Fri Mar  6 10:34:28 CET 2009 - tgoettlicher@suse.de

- Added context menus
- V 2.18.7

-------------------------------------------------------------------
Sun Mar  1 17:26:31 CET 2009 - coolo@suse.de

- hopefully last fix ;(

-------------------------------------------------------------------
Sun Feb 22 21:10:03 CET 2009 - coolo@suse.de

- another fix
- V 2.18.6

-------------------------------------------------------------------
Wed Feb 18 14:17:41 CET 2009 - coolo@suse.de

- fix compilation with gcc 4.4
- V 2.18.5

-------------------------------------------------------------------
Mon Feb  9 11:43:42 CET 2009 - sh@suse.de

- Added virtual destructor for YTableCell for better
  NCFileSelection support
- V 2.18.4

-------------------------------------------------------------------
Tue Jan 27 15:33:29 CET 2009 - aschnell@suse.de

- extended YGraph for simple user-interaction
- V 2.18.3

-------------------------------------------------------------------
Fri Jan 16 11:32:21 CET 2009 - kkaempf@suse.de

- Fix bnc#427372 once more, YWidgetFactory:createTable was missing

-------------------------------------------------------------------
Thu Jan 15 12:10:27 CET 2009 - sh@suse.de

- Fixed bnc #427372: Specify class ownership for SWIG bindings

-------------------------------------------------------------------
Wed Jan 14 10:57:17 CET 2009 - aschnell@suse.de

- added graph widget
- V 2.18.2

-------------------------------------------------------------------
Wed Jan  7 16:41:13 CET 2009 - sh@suse.de

- Fixed bnc #461617: Glyph ArrowLeft / ArrowRight in Arabic

-------------------------------------------------------------------
Wed Oct 15 15:11:42 CEST 2008 - sh@suse.de

- Added `opt(`confirmUnsupported) for PackageSelector widget
  (bnc #435479)
- V 2.17.14

-------------------------------------------------------------------
Thu Oct  9 16:58:09 CEST 2008 - sh@suse.de

- Prevent segfault when deleting YEventFilters in YDialog dtor
- Prevent segfault in YEventFilter with default args
- V 2.17.13

-------------------------------------------------------------------
Fri Sep 26 15:41:16 CEST 2008 - tgoettlicher@suse.de

- Fixed bnc #418443: Yast modules windows have no title
- V 2.17.12

-------------------------------------------------------------------
Wed Sep 24 18:26:06 CEST 2008 - sh@suse.de

- Improved robustness against already-deleted widgets (bnc #421794)
- V 2.17.11

-------------------------------------------------------------------
Wed Sep 17 12:33:09 CEST 2008 - sh@suse.de

- Fixed reverse layout (for Arabic, Hebrew) in YButtonBox

-------------------------------------------------------------------
Fri Sep 12 18:42:04 CEST 2008 - sh@suse.de

- Improved resize behaviour of YDialogSpy

-------------------------------------------------------------------
Fri Sep 12 16:12:49 CEST 2008 - sh@suse.de

- Added widget properties to YDialogSpy
- V 2.17.10

-------------------------------------------------------------------
Fri Sep 12 13:54:34 CEST 2008 - sh@suse.de

- Now exporting more YWidget base class attributes as properties:
  HWeight, VWeight, HStretch, VStretch

-------------------------------------------------------------------
Thu Sep 11 15:42:18 CEST 2008 - sh@suse.de

- Added highlighting for target dialog in YDialogSpy
- V 2.17.9

-------------------------------------------------------------------
Wed Sep 10 17:15:52 CEST 2008 - sh@suse.de

- Force [Help] button left-aligned in GNOME button order

-------------------------------------------------------------------
Tue Sep  9 17:05:23 CEST 2008 - sh@suse.de

- Added YDialogSpy for interactive introspection of a widget tree
- V 2.17.8

-------------------------------------------------------------------
Tue Sep  9 16:21:35 CEST 2008 - sh@suse.de

- Made YEvents more robust against attempts of duplicate deletion
- Stream output (logging) for YEvents

-------------------------------------------------------------------
Thu Sep  4 14:47:46 CEST 2008 - sh@suse.de

- Allow ButtonBox sanity check to be relaxed (bnc #422612)
- V 2.17.7

-------------------------------------------------------------------
Thu Aug 21 15:28:14 CEST 2008 - sh@suse.de

- Added YButtonBox widget (fate #303446)
- V 2.17.6

-------------------------------------------------------------------
Tue Jul 15 19:12:22 CEST 2008 - sh@suse.de

- Implemented fate #303492: Multi selection for table widget
- V 2.17.5

-------------------------------------------------------------------
Fri Jul 11 16:29:47 CEST 2008 - sh@suse.de

- Fixed bnc #367023: Keyboard shortcuts for non-ASCII languages
- V 2.17.4

-------------------------------------------------------------------
Tue Jul  8 18:57:10 CEST 2008 - sh@suse.de

- Enable keyboard shortcuts for YDumbTab widgets (fate #304890)
- V 2.17.3

-------------------------------------------------------------------
Wed Jun 18 18:49:41 CEST 2008 - sh@suse.de

- Introduced YEventFilter to improve support for higher-level
  widgets that might send and need to handle internal events
- V 2.17.2

-------------------------------------------------------------------
Wed Jun 11 19:49:36 CEST 2008 - sh@suse.de

- Introduced YUITerminator to make sure the UI is properly shut
  down in all cases, regardless if called from YCP or plain C++
- V 2.17.1

-------------------------------------------------------------------
Wed May 28 14:31:31 CEST 2008 - sh@suse.de

- Added YWizard::wizardMode() for bnc #393040
- V 2.16.48

-------------------------------------------------------------------
Wed Apr 30 14:50:36 CEST 2008 - lslezak@suse.cz

- added repoMgrEnabled() method to YPackageSelector widget
  (repository management is now optional) (bnc#381956)
- V 2.16.47

-------------------------------------------------------------------
Wed Apr 23 15:57:16 CEST 2008 - sh@suse.de

- Fixed segfault when discarding events from foreign dialogs
  (bnc #382771)
- V 2.16.46

-------------------------------------------------------------------
Wed Apr 16 12:24:44 CEST 2008 - sh@suse.de

- Deleting events is now automatically handled by YDialog.
  Simply remove all "delete event" calls.
- Introduced uiThreadDestructor() (bnc #346987)
- V 2.16.45

-------------------------------------------------------------------
Mon Apr 14 16:38:12 CEST 2008 - sh@suse.de

- Added dialog type YWizardDialog for main dialogs that will
  contain a wizard (equivalent to YMainDialog if
  YApplication::hasWizardDialogSupport() returns false)
- V 2.16.44

-------------------------------------------------------------------
Fri Apr 11 18:17:05 CEST 2008 - sh@suse.de

- Reverted last changes - sub-wizards seem to be a dead end
- V 2.16.43

-------------------------------------------------------------------
Thu Apr 10 19:51:35 CEST 2008 - sh@suse.de

- Added support for docked sub-wizards
- V 2.16.42

-------------------------------------------------------------------
Thu Apr  3 15:03:35 CEST 2008 - sh@suse.de

- Added YPushButton::setHelpButton() and isHelpButton()
- Automatically show topmost YWidget::helpText() when a help button
  is activated
- V 2.16.41

-------------------------------------------------------------------
Tue Apr  1 17:49:15 CEST 2008 - sh@suse.de

- Added "HelpText" property to YWidget for easier support of
  YCP wizard layouts without permanent help panel (fate #303291)

-------------------------------------------------------------------
Thu Mar 20 19:17:19 CET 2008 - sh@suse.de

- Added standard file logger (when used independently of YaST2)
- V 2.16.40

-------------------------------------------------------------------
Wed Mar  5 17:08:42 CET 2008 - sh@suse.de

- Fixed bnc #365999: Shift-F7 affects only UI logging
- V 2.16.39

-------------------------------------------------------------------
Tue Mar  4 13:48:08 CET 2008 - sh@suse.de

- Conflict with yast2-core < 2.16.38 (before pkg split)

-------------------------------------------------------------------
Tue Feb 26 18:29:05 CET 2008 - sh@suse.de

- Added cmake support for dependent packages
- V 2.16.38

-------------------------------------------------------------------
Thu Feb 21 14:39:37 CET 2008 - sh@suse.de

- Package split off from yast2-core
- V 2.16.37

-------------------------------------------------------------------
Wed Feb  6 00:00:00 CET 2008 - sh@suse.de

* Macro recording and playing ins now unified and moved out of the YUI class.
  Use the static functions in the new YMacro class instead now:
  - YMacro::record()
  - YMacro::play()
  ...

* Moved productName() and setProductName() from YUI to YApplication

-------------------------------------------------------------------
Fri Feb  1 00:00:00 CET 2008 - sh@suse.de

* Moved event handling from YUI to YDialog:
  - removed YUI::userInput()
  - removed YUI::pollInput()
  - Derived classes now have to implement:
    - YDialog::waitForEventInternal()
    - YDialog::pollEventInternal()

-------------------------------------------------------------------
Thu Jan 31 00:00:00 CET 2008 - sh@suse.de

* Moved dialog handling from YUI to YDialog:
  - removed YUI::showDialog()
  - removed YUI::closeDialog()
  - Now using YDialog::open() and YDialog::destroy()
  - Derived classes now have to implement:
    - YDialog::openInternal()
    - YDialog::activate()

-------------------------------------------------------------------
Tue Jan 29 00:00:00 CET 2008 - sh@suse.de

* Moved YCP part out of YEvent to new class YCPEvent
* YUI::runPkgSelection() now returns YEvent * and is pure virtual

-------------------------------------------------------------------
Fri Jan 25 00:00:00 CET 2008 - sh@suse.de

* UI::OpenDialog() now opens error dialog in case of exception
  (using the new mod-ui calls, works for all UIs)

* UI::UserInput() now opens error dialog in case of exception
  (using the new mod-ui calls, works for all UIs)

-------------------------------------------------------------------
Sun Jan 20 00:00:00 CET 2008 - sh@suse.de

* Moved glyph handling from YUI to YApplication,
  now using std::string instead of YCPString and YCPSymbol;
  forget YMyUI::glyph(), implement YMyApplication::glyph()

-------------------------------------------------------------------
Mon Dec 10 00:00:00 CET 2007 - sh@suse.d

* Moved file and directory dialogs from YUI to YApplication:
  - askForExistingDirectory()
  - askForExistingFile()
  - askForSaveFile()
* Parameters and return values now all std::string
* Now return empty string upon user cancel

-------------------------------------------------------------------
Fri Nov 30 00:00:00 CET 2007 - sh@suse.de

* Migrated YDialog
* Removed YContainerWidget for good
* Removed legacy YWidget::queryWidget() and YWidget::changeWidget() methods
* Dropped support for outdated property handling with old
  YWidget::queryWidget() and YWidget::changeWidget() methods
* Dropped support for outdated YWidget( YWidgetOpt ) constructors
* Removed unneeded YWidgetOpt fields
* Added basic default button handling to YDialog and YPushButton

-------------------------------------------------------------------
Tue Nov 27 00:00:00 CET 2007 - sh@suse.de

* Migrated YWizard
  * Moved WizardCommand parsing out to YCPWizardCommandParser
  * Added lots of pure virtual functions to YWizard
  * All YCPValue and other YCP related code can now be removed from
    YWizard-derived classes

-------------------------------------------------------------------
Wed Nov 14 00:00:00 CET 2007 - sh@suse.de

* Migrated YDumbTab
* YDumbTab now inherits YSelectionWidget

-------------------------------------------------------------------
Mon Nov 12 00:00:00 CET 2007 - sh@suse.de

* Enforced creating YWidget and derived classes with new (on the heap)
* Ported YDownloadProgress

-------------------------------------------------------------------
Fri Nov  9 00:00:00 CET 2007 - sh@suse.de

* Ported YBarGraph
* Ported YPartitionSplitter

-------------------------------------------------------------------
Tue Nov  6 00:00:00 CET 2007 - sh@suse.de

* Ported default function key handling

-------------------------------------------------------------------
Wed Oct 31 00:00:00 CET 2007 - sh@suse.de

* Renamed YTime -> YTimeField
* Renamed YDate -> YDateField

* Ported YTimeField
* Ported YDateField

-------------------------------------------------------------------
Mon Oct 29 14:30:00 CET 2007 - sh@suse.de

* Moved opaque 'data' void pointer from YTreeItem / YTableItem
  to YItem base class

-------------------------------------------------------------------
Thu Oct 25 17:00:00 CEST 2007 - sh@suse.de

* Changed YTable header handling (bubli's request):
  - Constructor now gets YTableHeader object
  - no more setHeader() and setAlignment functions - get rid of them
  - use columns(), header(), alignment() in the constructor to set up columns

-------------------------------------------------------------------
Wed Oct 10 22:00:00 CEST 2007 - sh@suse.de

* Ported MenuButton
  - Now derived from YSelectionWidget
  - Added support for replacing (all!) items
  - QueryWidget can now return the complete item term
  - Added support for icons in menu entries
  - Added YMenuEvent( YMenuEntry * ) constructor

  - Derived classes can use YMenuItem::index() as a unique ID
    or use YMenuItem::data() and YMenuItem::setData() to store
    a custom pointer to some other class.

  Look at YQMenuButton for a sample implementation.

-------------------------------------------------------------------
Tue Oct  9 17:00:00 CEST 2007 - sh@suse.de

* Ported LogView

-------------------------------------------------------------------
Mon Oct  8 17:00:00 CEST 2007 - sh@suse.de

* Added support for QueryWidget(`id(...), `Items ) for SelectionWidgets:
  - SelectionBox
  - ComboBox
  - MultiSelectionBox
  - Tree
  - Table

* Ported IntField

-------------------------------------------------------------------
Fri Oct  5 18:00:00 CEST 2007 - sh@suse.de

* Ported Table
  - now based on SelectionWidget
  - much streamlined with the other selection widgets
  - QueryWidget can now return the complete item term
    as well as individual cells

  Look at YQTable for a sample implementation.

-------------------------------------------------------------------
Fri Jul 13 19:20:00 CEST 2007 - sh@suse.de

* Ported MultiProgressMeter
  - now using float values internally to safeguard against huge numbers

-------------------------------------------------------------------
Fri Jul  6 18:30:00 CEST 2007 - sh@suse.de

* Ported YTree

-------------------------------------------------------------------
Tue Jul  3 16:30:00 CEST 2007 - sh@suse.de

* Ported YMultiLineEdit
  - renamed text()    -> value()
  - renamed setText() -> setValue()
  - new: YMultiLineEdit::defaultVisibleLines() (use this in preferredHeight() )

* Ported YProgressBar
  - renamed setProgress() -> setValue()

-------------------------------------------------------------------
Mon Jul  2 18:30:00 CEST 2007 - sh@suse.de

* Ported simple YSelectionWidgets (major rewrite):
  - YSelectionBox
  - YComboBox
  - YMultiSelectionBox

  Most (almost all?) of the selection handling went to the YSelectionWidget
  base class. The concrete UI implementations have to implement 2 pure virtual
  functions each - see the respective header files. See the YQ sample
  implementations for more details.

* YComboBox now also supports icons.

-------------------------------------------------------------------
Fri Jun 29 12:00:00 CEST 2007 - sh@suse.de

* Added YSelectionBox::immediateMode() and setImmediateMode()
  as a replacement for YWidgetOpt.immediateMode

* Added YSelectionBox::shrinkable() and setShrinkable()
  as a replacement for YWidgetOpt.shrinkable

-------------------------------------------------------------------
Wed Jun 27 18:00:00 CEST 2007 - sh@suse.de

* YPackageSelector:

  * added modeFlags parameter (summarizing all the YWidgetOpts)
  * added mode checking functions:
    - bool testMode()
    - bool onlineUpdateMode()
    - bool updateMode()
    - ...
  * Dropped long-obsolete floppyDevice parameter

* YPackageSelectorPlugin:
   * added modeFlags parameter

* Factories:
   * added modeFlags parameter for PackageSelector etc.
   * now calling the YPackagePlugin from the factory create...() functions

-------------------------------------------------------------------
Wed Jun 27 14:45:00 CEST 2007 - sh@suse.de

* YImage:

  * Dropped support for creating an image from a YCPByteblock
  * Dropped support for fallback label (was never used in NCurses anyway)
  * Dropped support for `opt(`tiled)
  * Moved YWidgetOpt stuff to YImage methods

-------------------------------------------------------------------
Tue Jun 26 12:00:00 CEST 2007 - sh@suse.de

* Renamed YWidget::getNotify() -> YWidget::notify()
  Replace with:

  perl -p -i -e 's/getNotify/notify/g' *.cc pkg/*.c


* Added function key methods for NCurses F-key support:

  - YWidget::functionKey()
  - YWidget::hasFunctionKey()
  - virtual YWidget::setFunctionKey

  Since YWidgetOpt is no longer passed to constructors, NCurses should use
  those new functions instead.
  YWidget::setFunctionKey() is called from YCPDialogParser after the widget is
  created, so either use the new function in the keyboard handlers or overwrite
  YWidget::setFunctionKey().

* YCheckBox:
  - getValue() -> value()
  - no longer just boolean values, now using YCheckBoxState enum: _on, _off, _dont_care
  - YCheckBox constructor doesn't accept an initiallyChecked value any more
    (but derived classes should so the widgetFactory can pass it on easily)

-------------------------------------------------------------------
Mon Jun 25 18:00:00 CEST 2007 - sh@suse.de

* Renamed YTextEntry -> YInputField

  For YCP, TextEntry is (and will remain) still a valid widget name.
  `InputField is the new default name, though.

-------------------------------------------------------------------
Mon Jun 25 15:00:00 CEST 2007 - sh@suse.de

* changed nicesize() to preferredWidth() and preferredHeight(), both returning int, not long
  see longer explanations on top

* virtual YWidget::setSize() now has int params, no longer long
  see longer explanations on top

-------------------------------------------------------------------
Fri Jun 22 16:20:00 CEST 2007 - sh@suse.de

* added pure virtual YWidgetFactory::createSpacing()

  Removed from derived factories:

  - YWidgetFactory::createHStretch() is no longer virtual and now returns a YSpacing
  - YWidgetFactory::createVStretch() is no longer virtual and now returns a YSpacing
  - YWidgetFactory::createHSpacing() is no longer virtual and now returns a YSpacing
  - YWidgetFactory::createVSpacing() is no longer virtual and now returns a YSpacing

* Droppped HVStretch widget

-------------------------------------------------------------------
Thu Jun 21 22:00:00 CEST 2007 - sh@suse.de

* Dropped YColoredLabel

* Moved widget term parsing stuff to separate class YCPDialogParser

* YUI::widgetWithId() is now YCPDialogParser::findWidgetWithId()
  !!! the default for throwing exceptions is now reverted: It now throws by default!
  ->  YUI::widgetWithId( someId, true )  -> YCPDialogParser::findWidgetWithId( someId )
  ->  YUI::widgetWithId( someId )        -> YCPDialogParser::findWidgetWithId( someId, false )
  ->  YUI::widgetWithId( someId, false ) -> YCPDialogParser::findWidgetWithId( someId, false )

-------------------------------------------------------------------
Thu Jun 21 12:30:00 CEST 2007 - sh@suse.de

* YRichText:

  virtual setText() -> virtual setValue()
  virtual getText() -> virtual value()

  setText() is still there, but no longer virtual - implement setValue() instead!

  new (instead of YWidgetOpt() ):

  - bool plainTextMode() const;
  - virtual void setPlainTextMode( bool on = true );
  - bool autoScrollDown() const;
  - virtual void setAutoScrollDown( bool on = true );
  - bool shrinkable() const;
  - void setShrinkable( bool shrinkable = true );

-------------------------------------------------------------------
Thu Jan  1 00:00:00 CET 1970 - sh@suse.de

* Parameter YRadioButtonGroup now obsolete:

  YRadioButtons traverse the YWidget hierarchy upwards to find
  their parent YRadioButtonGroup. There is no more need to pass
  the YRadioButtonGroup as a parameter through all kinds of
  calls.

  This had cluttered the API for a long time.


* Got rid of all YCP data types in all widget classes:

    * YCPString		-> std::string
    * YCPInteger	-> int
    * YCPBoolean	-> bool


* In function parameters, std::string is generally passed as const std::string & .


* All widgets: No longer implementing changeWidget() / queryWidget() directly,
  now using setProperty() / getProperty().
  Reason: No more YCP depencency in YWidget derived classes.
  See YRadioButton or YTextEntry for examples.


* All widgets: widgetClass() now returns const char *, no longer char *
  (gcc had already complained in abuild about this)
  auto-replace this with:

	perl -p -i -e 's/virtual char \*widgetClass/virtual const char *widgetClass/' *.h

* All widgets: nicesize() was replaced by preferredWidth() and preferredHeight().
 Both return an int, not a long like nicesize() did: int is plenty for pixel
 coordinates, and it's a LOT less hassle.

 The rationale for splitting up nicesize() (and giving it an English name, no
 longer German_en) was that in 95% of all cases the first thing an
 implementation does is something like

     if ( dim == YD_HORIZ )
         // calculate width
     else
        // calculate height

  If you must (though this is discouraged), you can still reimplement

      int YWidget::preferredSize( YUIDimension dim )

  which now by default calls preferredWidth() and preferredHeight().

  Use the perl scripts from ~sh/Export/ for easier transition:
  (but by all means do "svn ci" immediately before so you can easily revert):

      mod-ui-change-nicesize-header *.h
      mod-ui-change-nicesize-src *.cc

  This doesn't do the work completely, but it's a good starting point.


* All widgets: The parameters of YWidget::setSize() are now int, no longer long.
  The reasoning is the same as with long nicesize() vs. int preferredWidth().

  Use the perl scripts from ~sh/Export/ for easier transition:
  (but by all means do "svn ci" immediately before so you can easily revert):

      mod-ui-change-setSize-header *.h
      mod-ui-change-setSize-src *.cc

  This should do the trick, but make sure to double-check what it did.

* All widgets:

  Most 'long' function parameters and return values are now 'int',
  including (but not restricted to):

    * widget sizes
    * widget positions
    * layout weights

  gcc should complain about missing places. Also remember to check for '%ld' in
  y2debug() etc. calls and replace most of them with '%d'.


* Factories:
    * Derived UIs now are required to implement:
        * YWidgetFactory * createWidgetFactory()
        * YOptionalWidgetFactory * createOptionalWidgetFactory()
    * Moved widget creation methods to factories

* New header file YTypes.h for simple types to reduce header file interdependencies:
  Now it's often no longer necessary to #include YAlignment.h or YWidget.h

* YUI:

    * YUI::currentDialog() is now moved to static YDialog::currentDialog()

* New: YApplication
  The idea of this class is to bundle all the "misc UI functionality" methods.
  See YApplication.h for details.


* YDialog:

    * YUI::currentDialog() is now moved to YDialog::currentDialog()
    * YDialog::currentDialog() now throws exceptions by default (unless bool param == true),
      i.e. there is no more need to check for a 0 pointer after currentDialog()
      (but exceptions need to be caught somewhere)


* YSplit:

   * renamed to YLayoutBox


* YRadioButton:

    * Made all memeber variables private.
      Access via access functions only from now on.

    * value is now bool		, no longer YCPBoolean
    * label is now std::string	, no longer YCPString

    * YCPString getLabel()			-> std::string label()
    * void setLabel( YCPString )		-> setLabel( std::string )
    * virtual YCPBoolean getValue()		-> virtual bool value()
    * virtual void setValue( YCPBoolean )	-> virtual void setValue( bool )

    * new method: useBoldFont()  (instead of YWidgetOpt::boldFont() )
    * new method: boldFont()


* YTextEntry:

    * Made all memeber variables private.
      Access via access functions only from now on.

    * label is now std::string	, no longer YCPString
    * passwordMode is now passed directly in the constructor, not only via YWidgetOpt
    * passwordMode is now a member, no longer avaliable only from YWidgetOpt

    * Renamed getText()	-> value(),
    * Renamed setText()	-> setValue()
    * virtual YCPString getText()		-> virtual std::string value()
    * virtual void setText( YCPString )		-> virtual void setValue( std::string )
    * getLabel() -> label()
    * virtual setValidChars( YCPStrng )		-> virtual setValidChars( std::string )
    * virtual setInputMaxLength( YCPInteger )	-> virtual setInputMaxLength( int )

    * overloaded virtual setInputMaxLength( int ) is now required to call
      YTextEntry::setInputMaxLength() at its end


* YPushButton:

    * Made all memeber variables private.
      Access via access functions only from now on.

    * label is now std::string	, no longer YCPString

* YReplacePoint:

    * now derived from YSingleChildContainerWidget
    * removed YWidget::isReplacePoint() / YReplacePoint::isReplacePoint()
    * no more YContainerWidget::childAdded(),
      reimplement YReplacePoint::showChild() instead.

* YRadioButtonGroup:

  * no more std::vector<YRadioButton *> buttons,
    use iterators with buttonsBegin() and buttonsEnd() instead


* YWidgetFactory:
  * createHeading()	is no longer virtual - remove from derived factory
  * createOutputField() is no longer virtual - remove from derived factory<|MERGE_RESOLUTION|>--- conflicted
+++ resolved
@@ -1,18 +1,17 @@
 -------------------------------------------------------------------
-<<<<<<< HEAD
+Wed Jul 24 14:59:07 CEST 2013 - tgoettlicher@suse.de
+
+- fixed bnc#752278: ComboBox does not show active item when item
+  with empty label is present
+- Version 3.0.9
+
+-------------------------------------------------------------------
 Sun Jun 30 18:52:25 CEST 2013 - anaselli@linux.it
 
 - git describe and git --tags do not always return a git hash
   to avoid cmake failure a check has been introduced with a warning
   message
 - skipping also .kdev4 when building source package
-=======
-Wed Jul 24 14:59:07 CEST 2013 - tgoettlicher@suse.de
-
-- fixed bnc#752278: ComboBox does not show active item when item 
-  with empty label is present
-- Version 3.0.9
->>>>>>> 390e0790
 
 -------------------------------------------------------------------
 Wed Jun 26 16:20:29 CEST 2013 - tgoettlicher@suse.de
